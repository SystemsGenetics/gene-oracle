--- conflicted
+++ resolved
@@ -8,10 +8,7 @@
 import sys, argparse
 import os
 
-<<<<<<< HEAD
 import matplotlib.pyplot as plt
-=======
->>>>>>> 21bfb3ea
 from models.validation import confusion_heatmap, roc_plt
 
 class MLP:
